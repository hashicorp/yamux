package yamux

import (
	"io"
	"io/ioutil"
	"testing"
	"time"
)

func BenchmarkPing(b *testing.B) {
	client, server := testClientServer()
<<<<<<< HEAD
	client.conn = &delayedConn{conn: client.conn, writeDelay: 10 * time.Millisecond}
	server.conn = &delayedConn{conn: server.conn, writeDelay: 10 * time.Millisecond}
	defer client.Close()
	defer server.Close()
=======
	defer func() {
		client.Close()
		server.Close()
	}()

	b.ReportAllocs()
	b.ResetTimer()
>>>>>>> 6c5a7317

	for i := 0; i < b.N; i++ {
		rtt, err := client.Ping()
		if err != nil {
			b.Fatalf("err: %v", err)
		}
		if rtt == 0 {
			b.Fatalf("bad: %v", rtt)
		}
	}
}

func BenchmarkAccept(b *testing.B) {
	client, server := testClientServer()
	defer func() {
		client.Close()
		server.Close()
	}()

	doneCh := make(chan struct{})
	b.ReportAllocs()
	b.ResetTimer()

	go func() {
		defer close(doneCh)

		for i := 0; i < b.N; i++ {
			stream, err := server.AcceptStream()
			if err != nil {
				return
			}
			stream.Close()
		}
	}()

	for i := 0; i < b.N; i++ {
		stream, err := client.Open()
		if err != nil {
			b.Fatalf("err: %v", err)
		}
		stream.Close()
	}
	<-doneCh
}

func BenchmarkSendRecv32(b *testing.B) {
	const payloadSize = 32
	benchmarkSendRecv(b, payloadSize, payloadSize)
}

func BenchmarkSendRecv64(b *testing.B) {
	const payloadSize = 64
	benchmarkSendRecv(b, payloadSize, payloadSize)
}

func BenchmarkSendRecv128(b *testing.B) {
	const payloadSize = 128
	benchmarkSendRecv(b, payloadSize, payloadSize)
}

func BenchmarkSendRecv256(b *testing.B) {
	const payloadSize = 256
	benchmarkSendRecv(b, payloadSize, payloadSize)
}

func BenchmarkSendRecv512(b *testing.B) {
	const payloadSize = 512
	benchmarkSendRecv(b, payloadSize, payloadSize)
}

func BenchmarkSendRecv1024(b *testing.B) {
	const payloadSize = 1024
	benchmarkSendRecv(b, payloadSize, payloadSize)
}

func BenchmarkSendRecv2048(b *testing.B) {
	const payloadSize = 2048
	benchmarkSendRecv(b, payloadSize, payloadSize)
}

func BenchmarkSendRecv4096(b *testing.B) {
	const payloadSize = 4096
	benchmarkSendRecv(b, payloadSize, payloadSize)
}

func BenchmarkSendRecvLarge(b *testing.B) {
	const sendSize = 512 * 1024 * 1024 //512 MB
	const recvSize = 4 * 1024          //4 KB
	benchmarkSendRecv(b, sendSize, recvSize)
}

func benchmarkSendRecv(b *testing.B, sendSize, recvSize int) {
	client, server := testClientServer()
	defer func() {
		client.Close()
		server.Close()
	}()

	sendBuf := make([]byte, sendSize)
	recvBuf := make([]byte, recvSize)
	doneCh := make(chan struct{})

	b.SetBytes(int64(sendSize))
	b.ReportAllocs()
	b.ResetTimer()

	go func() {
		defer close(doneCh)

		stream, err := server.AcceptStream()
		if err != nil {
			return
		}
		defer stream.Close()

		switch {
		case sendSize == recvSize:
			for i := 0; i < b.N; i++ {
				if _, err := stream.Read(recvBuf); err != nil {
					b.Fatalf("err: %v", err)
				}
			}

		case recvSize > sendSize:
			b.Fatalf("bad test case; recvSize was: %d and sendSize was: %d, but recvSize must be <= sendSize!", recvSize, sendSize)

		default:
			chunks := sendSize / recvSize
			for i := 0; i < b.N; i++ {
				for j := 0; j < chunks; j++ {
					if _, err := stream.Read(recvBuf); err != nil {
						b.Fatalf("err: %v", err)
					}
				}
			}
		}
	}()

	stream, err := client.Open()
	if err != nil {
		b.Fatalf("err: %v", err)
	}
	defer stream.Close()

	for i := 0; i < b.N; i++ {
		if _, err := stream.Write(sendBuf); err != nil {
			b.Fatalf("err: %v", err)
		}
	}
	<-doneCh
}

func BenchmarkSendRecvParallel32(b *testing.B) {
	const payloadSize = 32
	benchmarkSendRecvParallel(b, payloadSize)
}

func BenchmarkSendRecvParallel64(b *testing.B) {
	const payloadSize = 64
	benchmarkSendRecvParallel(b, payloadSize)
}

func BenchmarkSendRecvParallel128(b *testing.B) {
	const payloadSize = 128
	benchmarkSendRecvParallel(b, payloadSize)
}

func BenchmarkSendRecvParallel256(b *testing.B) {
	const payloadSize = 256
	benchmarkSendRecvParallel(b, payloadSize)
}

func BenchmarkSendRecvParallel512(b *testing.B) {
	const payloadSize = 512
	benchmarkSendRecvParallel(b, payloadSize)
}

func BenchmarkSendRecvParallel1024(b *testing.B) {
	const payloadSize = 1024
	benchmarkSendRecvParallel(b, payloadSize)
}

func BenchmarkSendRecvParallel2048(b *testing.B) {
	const payloadSize = 2048
	benchmarkSendRecvParallel(b, payloadSize)
}

func BenchmarkSendRecvParallel4096(b *testing.B) {
	const payloadSize = 4096
	benchmarkSendRecvParallel(b, payloadSize)
}

func benchmarkSendRecvParallel(b *testing.B, sendSize int) {
	client, server := testClientServer()
	defer func() {
		client.Close()
		server.Close()
	}()

	sendBuf := make([]byte, sendSize)
	discarder := ioutil.Discard.(io.ReaderFrom)
	b.SetBytes(int64(sendSize))
	b.ReportAllocs()
	b.ResetTimer()

	b.RunParallel(func(pb *testing.PB) {
		doneCh := make(chan struct{})

		go func() {
			defer close(doneCh)

			stream, err := server.AcceptStream()
			if err != nil {
				return
			}
			defer stream.Close()

			if _, err := discarder.ReadFrom(stream); err != nil {
				b.Fatalf("err: %v", err)
			}
		}()

		stream, err := client.Open()
		if err != nil {
			b.Fatalf("err: %v", err)
		}

		for pb.Next() {
			if _, err := stream.Write(sendBuf); err != nil {
				b.Fatalf("err: %v", err)
			}
		}

		stream.Close()
		<-doneCh
	})
}<|MERGE_RESOLUTION|>--- conflicted
+++ resolved
@@ -9,20 +9,17 @@
 
 func BenchmarkPing(b *testing.B) {
 	client, server := testClientServer()
-<<<<<<< HEAD
+  
 	client.conn = &delayedConn{conn: client.conn, writeDelay: 10 * time.Millisecond}
 	server.conn = &delayedConn{conn: server.conn, writeDelay: 10 * time.Millisecond}
-	defer client.Close()
-	defer server.Close()
-=======
-	defer func() {
-		client.Close()
-		server.Close()
-	}()
-
-	b.ReportAllocs()
-	b.ResetTimer()
->>>>>>> 6c5a7317
+
+	defer func() {
+		client.Close()
+		server.Close()
+	}()
+
+	b.ReportAllocs()
+	b.ResetTimer()
 
 	for i := 0; i < b.N; i++ {
 		rtt, err := client.Ping()
