--- conflicted
+++ resolved
@@ -1748,7 +1748,6 @@
 
 	cancel()
 
-<<<<<<< HEAD
 	drainErrorsUntil(t, errCh, 1, 0, "")
 }
 
@@ -1775,8 +1774,6 @@
 		}
 	}
 	t.Logf("drain took %v (timeout was %v)", time.Since(start), timeout)
-=======
-	wg.Wait()
 }
 
 func TestStreamCloseChan_SessionClose(t *testing.T) {
@@ -1920,5 +1917,4 @@
 		}
 	}()
 	wg.Wait()
->>>>>>> 50aa66a1
 }