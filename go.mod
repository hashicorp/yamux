<<<<<<< HEAD
module github.com/desertbit/yamux

go 1.14
=======
module github.com/hashicorp/yamux

go 1.15
>>>>>>> a8b47c1f
<|MERGE_RESOLUTION|>--- conflicted
+++ resolved
@@ -1,9 +1,3 @@
-<<<<<<< HEAD
 module github.com/desertbit/yamux
 
-go 1.14
-=======
-module github.com/hashicorp/yamux
-
-go 1.15
->>>>>>> a8b47c1f
+go 1.15