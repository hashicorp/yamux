package yamux

import (
	"bytes"
	"context"
	"fmt"
	"io"
	"io/ioutil"
	"log"
	"net"
	"reflect"
	"runtime"
	"strings"
	"sync"
	"testing"
	"time"
)

type logCapture struct{ bytes.Buffer }

func (l *logCapture) logs() []string {
	return strings.Split(strings.TrimSpace(l.String()), "\n")
}

func (l *logCapture) match(expect []string) bool {
	return reflect.DeepEqual(l.logs(), expect)
}

func captureLogs(s *Session) *logCapture {
	buf := new(logCapture)
	s.logger = log.New(buf, "", 0)
	return buf
}

type pipeConn struct {
	reader       *io.PipeReader
	writer       *io.PipeWriter
	writeBlocker sync.Mutex
}

func (p *pipeConn) Read(b []byte) (int, error) {
	return p.reader.Read(b)
}

func (p *pipeConn) Write(b []byte) (int, error) {
	p.writeBlocker.Lock()
	defer p.writeBlocker.Unlock()
	return p.writer.Write(b)
}

func (p *pipeConn) Close() error {
	p.reader.Close()
	return p.writer.Close()
}

func testConn() (io.ReadWriteCloser, io.ReadWriteCloser) {
	read1, write1 := io.Pipe()
	read2, write2 := io.Pipe()
	conn1 := &pipeConn{reader: read1, writer: write2}
	conn2 := &pipeConn{reader: read2, writer: write1}
	return conn1, conn2
}

func testConf() *Config {
	conf := DefaultConfig()
	conf.AcceptBacklog = 64
	conf.KeepAliveInterval = 100 * time.Millisecond
	conf.ConnectionWriteTimeout = 250 * time.Millisecond
	return conf
}

func testConfNoKeepAlive() *Config {
	conf := testConf()
	conf.EnableKeepAlive = false
	return conf
}

func testClientServer() (*Session, *Session) {
	return testClientServerConfig(testConf())
}

func testClientServerConfig(conf *Config) (*Session, *Session) {
	conn1, conn2 := testConn()
	client, _ := Client(conn1, conf)
	server, _ := Server(conn2, conf)
	return client, server
}

func TestPing(t *testing.T) {
	client, server := testClientServer()
	defer client.Close()
	defer server.Close()

	rtt, err := client.Ping()
	if err != nil {
		t.Fatalf("err: %v", err)
	}
	if rtt == 0 {
		t.Fatalf("bad: %v", rtt)
	}

	rtt, err = server.Ping()
	if err != nil {
		t.Fatalf("err: %v", err)
	}
	if rtt == 0 {
		t.Fatalf("bad: %v", rtt)
	}
}

func TestPing_Timeout(t *testing.T) {
	client, server := testClientServerConfig(testConfNoKeepAlive())
	defer client.Close()
	defer server.Close()

	// Prevent the client from responding
	clientConn := client.conn.(*pipeConn)
	clientConn.writeBlocker.Lock()

	errCh := make(chan error, 1)
	go func() {
		_, err := server.Ping() // Ping via the server session
		errCh <- err
	}()

	select {
	case err := <-errCh:
		if err != ErrTimeout {
			t.Fatalf("err: %v", err)
		}
	case <-time.After(client.config.ConnectionWriteTimeout * 2):
		t.Fatalf("failed to timeout within expected %v", client.config.ConnectionWriteTimeout)
	}

	// Verify that we recover, even if we gave up
	clientConn.writeBlocker.Unlock()

	go func() {
		_, err := server.Ping() // Ping via the server session
		errCh <- err
	}()

	select {
	case err := <-errCh:
		if err != nil {
			t.Fatalf("err: %v", err)
		}
	case <-time.After(client.config.ConnectionWriteTimeout):
		t.Fatalf("timeout")
	}
}

func TestCloseBeforeAck(t *testing.T) {
	cfg := testConf()
	cfg.AcceptBacklog = 8
	client, server := testClientServerConfig(cfg)

	defer client.Close()
	defer server.Close()

	for i := 0; i < 8; i++ {
		_, err := client.OpenStream()
		if err != nil {
			t.Fatal(err)
		}
	}

	for i := 0; i < 8; i++ {
		s, err := server.AcceptStream(context.Background())
		if err != nil {
			t.Fatal(err)
		}
		s.Close()
	}

	done := make(chan struct{})
	go func() {
		defer close(done)
		s, err := client.OpenStream()
		if err != nil {
			t.Fatal(err)
		}
		s.Close()
	}()

	select {
	case <-done:
	case <-time.After(time.Second * 5):
		t.Fatal("timed out trying to open stream")
	}
}

func TestAccept(t *testing.T) {
	client, server := testClientServer()
	defer client.Close()
	defer server.Close()

	if client.NumStreams() != 0 {
		t.Fatalf("bad")
	}
	if server.NumStreams() != 0 {
		t.Fatalf("bad")
	}

	wg := &sync.WaitGroup{}
	wg.Add(4)

	go func() {
		defer wg.Done()
		stream, err := server.AcceptStream(context.Background())
		if err != nil {
			t.Fatalf("err: %v", err)
		}
		if id := stream.StreamID(); id != 1 {
			t.Fatalf("bad: %v", id)
		}
		if err := stream.Close(); err != nil {
			t.Fatalf("err: %v", err)
		}
	}()

	go func() {
		defer wg.Done()
		stream, err := client.AcceptStream(context.Background())
		if err != nil {
			t.Fatalf("err: %v", err)
		}
		if id := stream.StreamID(); id != 2 {
			t.Fatalf("bad: %v", id)
		}
		if err := stream.Close(); err != nil {
			t.Fatalf("err: %v", err)
		}
	}()

	go func() {
		defer wg.Done()
		stream, err := server.OpenStream()
		if err != nil {
			t.Fatalf("err: %v", err)
		}
		if id := stream.StreamID(); id != 2 {
			t.Fatalf("bad: %v", id)
		}
		if err := stream.Close(); err != nil {
			t.Fatalf("err: %v", err)
		}
	}()

	go func() {
		defer wg.Done()
		stream, err := client.OpenStream()
		if err != nil {
			t.Fatalf("err: %v", err)
		}
		if id := stream.StreamID(); id != 1 {
			t.Fatalf("bad: %v", id)
		}
		if err := stream.Close(); err != nil {
			t.Fatalf("err: %v", err)
		}
	}()

	doneCh := make(chan struct{})
	go func() {
		wg.Wait()
		close(doneCh)
	}()

	select {
	case <-doneCh:
	case <-time.After(time.Second):
		panic("timeout")
	}
}

func TestOpenStreamTimeout(t *testing.T) {
	const timeout = 25 * time.Millisecond

	cfg := testConf()
	cfg.StreamOpenTimeout = timeout

	client, server := testClientServerConfig(cfg)
	defer client.Close()
	defer server.Close()

	clientLogs := captureLogs(client)

	// Open a single stream without a server to acknowledge it.
	s, err := client.OpenStream()
	if err != nil {
		t.Fatal(err)
	}

	// Sleep for longer than the stream open timeout.
	// Since no ACKs are received, the stream and session should be closed.
	time.Sleep(timeout * 5)

	if !clientLogs.match([]string{"[ERR] yamux: aborted stream open (destination=yamux:remote): i/o deadline reached"}) {
		t.Fatalf("server log incorect: %v", clientLogs.logs())
	}
	if s.state != streamClosed {
		t.Fatalf("stream should have been closed")
	}
	if !client.IsClosed() {
		t.Fatalf("session should have been closed")
	}
}

func TestClose_closeTimeout(t *testing.T) {
	conf := testConf()
	conf.StreamCloseTimeout = 10 * time.Millisecond
	client, server := testClientServerConfig(conf)
	defer client.Close()
	defer server.Close()

	if client.NumStreams() != 0 {
		t.Fatalf("bad")
	}
	if server.NumStreams() != 0 {
		t.Fatalf("bad")
	}

	wg := &sync.WaitGroup{}
	wg.Add(2)

	// Open a stream on the client but only close it on the server.
	// We want to see if the stream ever gets cleaned up on the client.

	var clientStream *Stream
	go func() {
		defer wg.Done()
		var err error
		clientStream, err = client.OpenStream()
		if err != nil {
			t.Fatalf("err: %v", err)
		}
	}()

	go func() {
		defer wg.Done()
		stream, err := server.AcceptStream()
		if err != nil {
			t.Fatalf("err: %v", err)
		}
		if err := stream.Close(); err != nil {
			t.Fatalf("err: %v", err)
		}
	}()

	doneCh := make(chan struct{})
	go func() {
		wg.Wait()
		close(doneCh)
	}()

	select {
	case <-doneCh:
	case <-time.After(time.Second):
		panic("timeout")
	}

	// We should have zero streams after our timeout period
	time.Sleep(100 * time.Millisecond)

	if v := server.NumStreams(); v > 0 {
		t.Fatalf("should have zero streams: %d", v)
	}
	if v := client.NumStreams(); v > 0 {
		t.Fatalf("should have zero streams: %d", v)
	}

	if _, err := clientStream.Write([]byte("hello")); err == nil {
		t.Fatal("should error on write")
	} else if err.Error() != "connection reset" {
		t.Fatalf("expected connection reset, got %q", err)
	}
}

func TestNonNilInterface(t *testing.T) {
	_, server := testClientServer()
	server.Close()

	conn, err := server.Accept(context.Background())
	if err != nil && conn != nil {
		t.Error("bad: accept should return a connection of nil value")
	}

	conn, err = server.Open()
	if err != nil && conn != nil {
		t.Error("bad: open should return a connection of nil value")
	}
}

func TestSendData_Small(t *testing.T) {
	client, server := testClientServer()
	defer client.Close()
	defer server.Close()

	wg := &sync.WaitGroup{}
	wg.Add(2)

	go func() {
		defer wg.Done()
		stream, err := server.AcceptStream(context.Background())
		if err != nil {
			t.Fatalf("err: %v", err)
		}

		if server.NumStreams() != 1 {
			t.Fatalf("bad")
		}

		buf := make([]byte, 4)
		for i := 0; i < 1000; i++ {
			n, err := stream.Read(buf)
			if err != nil {
				t.Fatalf("err: %v", err)
			}
			if n != 4 {
				t.Fatalf("short read: %d", n)
			}
			if string(buf) != "test" {
				t.Fatalf("bad: %s", buf)
			}
		}

		if err := stream.Close(); err != nil {
			t.Fatalf("err: %v", err)
		}
	}()

	go func() {
		defer wg.Done()
		stream, err := client.Open()
		if err != nil {
			t.Fatalf("err: %v", err)
		}

		if client.NumStreams() != 1 {
			t.Fatalf("bad")
		}

		for i := 0; i < 1000; i++ {
			n, err := stream.Write([]byte("test"))
			if err != nil {
				t.Fatalf("err: %v", err)
			}
			if n != 4 {
				t.Fatalf("short write %d", n)
			}
		}

		if err := stream.Close(); err != nil {
			t.Fatalf("err: %v", err)
		}
	}()

	doneCh := make(chan struct{})
	go func() {
		wg.Wait()
		close(doneCh)
	}()
	select {
	case <-doneCh:
		if client.NumStreams() != 0 {
			t.Fatalf("bad")
		}
		if server.NumStreams() != 0 {
			t.Fatalf("bad")
		}
		return
	case <-time.After(time.Second):
		panic("timeout")
	}
<<<<<<< HEAD

	if n := client.NumStreams(); n != 0 {
		t.Fatalf("bad %v", n)
	}
	if n := server.NumStreams(); n != 0 {
		t.Fatalf("bad %v", n)
	}
=======
>>>>>>> a8b47c1f
}

func TestSendData_Large(t *testing.T) {
	client, server := testClientServer()
	defer client.Close()
	defer server.Close()

	const (
		sendSize = 250 * 1024 * 1024
		recvSize = 4 * 1024
	)

	data := make([]byte, sendSize)
	for idx := range data {
		data[idx] = byte(idx % 256)
	}

	wg := &sync.WaitGroup{}
	wg.Add(2)

	go func() {
		defer wg.Done()
		stream, err := server.AcceptStream(context.Background())
		if err != nil {
			t.Fatalf("err: %v", err)
		}
		var sz int
		buf := make([]byte, recvSize)
		for i := 0; i < sendSize/recvSize; i++ {
			n, err := stream.Read(buf)
			if err != nil {
				t.Fatalf("err: %v", err)
			}
			if n != recvSize {
				t.Fatalf("short read: %d", n)
			}
			sz += n
			for idx := range buf {
				if buf[idx] != byte(idx%256) {
					t.Fatalf("bad: %v %v %v", i, idx, buf[idx])
				}
			}
		}

		if err := stream.Close(); err != nil {
			t.Fatalf("err: %v", err)
		}

		t.Logf("cap=%d, n=%d\n", stream.recvBuf.Cap(), sz)
	}()

	go func() {
		defer wg.Done()
		stream, err := client.Open()
		if err != nil {
			t.Fatalf("err: %v", err)
		}

		n, err := stream.Write(data)
		if err != nil {
			t.Fatalf("err: %v", err)
		}
		if n != len(data) {
			t.Fatalf("short write %d", n)
		}

		if err := stream.Close(); err != nil {
			t.Fatalf("err: %v", err)
		}
	}()
	doneCh := make(chan struct{})
	go func() {
		wg.Wait()
		close(doneCh)
	}()
	select {
	case <-doneCh:
		return
	case <-time.After(5 * time.Second):
		panic("timeout")
	}
}

func TestGoAway(t *testing.T) {
	client, server := testClientServer()
	defer client.Close()
	defer server.Close()

	if err := server.GoAway(); err != nil {
		t.Fatalf("err: %v", err)
	}

	time.Sleep(10 * time.Millisecond)

	_, err := client.Open()
	if err != ErrRemoteGoAway {
		t.Fatalf("err: %v", err)
	}
}

func TestManyStreams(t *testing.T) {
	client, server := testClientServer()
	defer client.Close()
	defer server.Close()

	wg := &sync.WaitGroup{}

	acceptor := func(i int) {
		defer wg.Done()
		stream, err := server.AcceptStream(context.Background())
		if err != nil {
			t.Fatalf("err: %v", err)
		}
		defer stream.Close()

		buf := make([]byte, 512)
		for {
			n, err := stream.Read(buf)
			if err == io.EOF {
				return
			}
			if err != nil {
				t.Fatalf("err: %v", err)
			}
			if n == 0 {
				t.Fatalf("err: %v", err)
			}
		}
	}
	sender := func(i int) {
		defer wg.Done()
		stream, err := client.Open()
		if err != nil {
			t.Fatalf("err: %v", err)
		}
		defer stream.Close()

		msg := fmt.Sprintf("%08d", i)
		for i := 0; i < 1000; i++ {
			n, err := stream.Write([]byte(msg))
			if err != nil {
				t.Fatalf("err: %v", err)
			}
			if n != len(msg) {
				t.Fatalf("short write %d", n)
			}
		}
	}

	for i := 0; i < 50; i++ {
		wg.Add(2)
		go acceptor(i)
		go sender(i)
	}

	wg.Wait()
}

func TestManyStreams_PingPong(t *testing.T) {
	client, server := testClientServer()
	defer client.Close()
	defer server.Close()

	wg := &sync.WaitGroup{}

	ping := []byte("ping")
	pong := []byte("pong")

	acceptor := func(i int) {
		defer wg.Done()
		stream, err := server.AcceptStream(context.Background())
		if err != nil {
			t.Fatalf("err: %v", err)
		}
		defer stream.Close()

		buf := make([]byte, 4)
		for {
			// Read the 'ping'
			n, err := stream.Read(buf)
			if err == io.EOF {
				return
			}
			if err != nil {
				t.Fatalf("err: %v", err)
			}
			if n != 4 {
				t.Fatalf("err: %v", err)
			}
			if !bytes.Equal(buf, ping) {
				t.Fatalf("bad: %s", buf)
			}

			// Shrink the internal buffer!
			stream.Shrink()

			// Write out the 'pong'
			n, err = stream.Write(pong)
			if err != nil {
				t.Fatalf("err: %v", err)
			}
			if n != 4 {
				t.Fatalf("err: %v", err)
			}
		}
	}
	sender := func(i int) {
		defer wg.Done()
		stream, err := client.OpenStream()
		if err != nil {
			t.Fatalf("err: %v", err)
		}
		defer stream.Close()

		buf := make([]byte, 4)
		for i := 0; i < 1000; i++ {
			// Send the 'ping'
			n, err := stream.Write(ping)
			if err != nil {
				t.Fatalf("err: %v", err)
			}
			if n != 4 {
				t.Fatalf("short write %d", n)
			}

			// Read the 'pong'
			n, err = stream.Read(buf)
			if err != nil {
				t.Fatalf("err: %v", err)
			}
			if n != 4 {
				t.Fatalf("err: %v", err)
			}
			if !bytes.Equal(buf, pong) {
				t.Fatalf("bad: %s", buf)
			}

			// Shrink the buffer
			stream.Shrink()
		}
	}

	for i := 0; i < 50; i++ {
		wg.Add(2)
		go acceptor(i)
		go sender(i)
	}

	wg.Wait()
}

// TODO: Create a TestFullClose
/* func TestHalfClose(t *testing.T) {
	client, server := testClientServer()
	defer client.Close()
	defer server.Close()

	stream, err := client.Open()
	if err != nil {
		t.Fatalf("err: %v", err)
	}
	if _, err = stream.Write([]byte("a")); err != nil {
		t.Fatalf("err: %v", err)
	}

	stream2, err := server.Accept(context.Background())
	if err != nil {
		t.Fatalf("err: %v", err)
	}
	stream2.Close() // Half close

	buf := make([]byte, 4)
	n, err := stream2.Read(buf)
	if err != nil {
		t.Fatalf("err: %v", err)
	}
	if n != 1 {
		t.Fatalf("bad: %v", n)
	}

	// Send more
	if _, err = stream.Write([]byte("bcd")); err != nil {
		t.Fatalf("err: %v", err)
	}
	stream.Close()

	// Read after close
	n, err = stream2.Read(buf)
	if err != nil {
		t.Fatalf("err: %v", err)
	}
	if n != 3 {
		t.Fatalf("bad: %v", n)
	}

	// EOF after close
	n, err = stream2.Read(buf)
	if err != io.EOF {
		t.Fatalf("err: %v", err)
	}
	if n != 0 {
		t.Fatalf("bad: %v", n)
	}
} */

func TestHalfCloseSessionShutdown(t *testing.T) {
	client, server := testClientServer()
	defer client.Close()
	defer server.Close()

	// dataSize must be large enough to ensure the server will send a window
	// update
	dataSize := int64(server.config.MaxStreamWindowSize)

	data := make([]byte, dataSize)
	for idx := range data {
		data[idx] = byte(idx % 256)
	}

	stream, err := client.Open()
	if err != nil {
		t.Fatalf("err: %v", err)
	}
	if _, err = stream.Write(data); err != nil {
		t.Fatalf("err: %v", err)
	}

	stream2, err := server.Accept()
	if err != nil {
		t.Fatalf("err: %v", err)
	}

	if err := stream.Close(); err != nil {
		t.Fatalf("err: %v", err)
	}

	// Shut down the session of the sending side. This should not cause reads
	// to fail on the receiving side.
	if err := client.Close(); err != nil {
		t.Fatalf("err: %v", err)
	}

	buf := make([]byte, dataSize)
	n, err := stream2.Read(buf)
	if err != nil {
		t.Fatalf("err: %v", err)
	}
	if int64(n) != dataSize {
		t.Fatalf("bad: %v", n)
	}

	// EOF after close
	n, err = stream2.Read(buf)
	if err != io.EOF {
		t.Fatalf("err: %v", err)
	}
	if n != 0 {
		t.Fatalf("bad: %v", n)
	}
}

func TestReadDeadline(t *testing.T) {
	client, server := testClientServer()
	defer client.Close()
	defer server.Close()

	stream, err := client.Open()
	if err != nil {
		t.Fatalf("err: %v", err)
	}
	defer stream.Close()

	stream2, err := server.Accept(context.Background())
	if err != nil {
		t.Fatalf("err: %v", err)
	}
	defer stream2.Close()

	if err := stream.SetReadDeadline(time.Now().Add(5 * time.Millisecond)); err != nil {
		t.Fatalf("err: %v", err)
	}

	buf := make([]byte, 4)
	_, err = stream.Read(buf)
	if err != ErrTimeout {
		t.Fatalf("err: %v", err)
	}

	// See https://github.com/hashicorp/yamux/issues/90
	// The standard library's http server package will read from connections in
	// the background to detect if they are alive.
	//
	// It sets a read deadline on connections and detect if the returned error
	// is a network timeout error which implements net.Error.
	//
	// The HTTP server will cancel all server requests if it isn't timeout error
	// from the connection.
	//
	// We assert that we return an error meeting the interface to avoid
	// accidently breaking yamux session compatability with the standard
	// library's http server implementation.
	if netErr, ok := err.(net.Error); !ok || !netErr.Timeout() {
		t.Fatalf("reading timeout error is expected to implement net.Error and return true when calling Timeout()")
	}
}

func TestReadDeadline_BlockedRead(t *testing.T) {
	client, server := testClientServer()
	defer client.Close()
	defer server.Close()

	stream, err := client.Open()
	if err != nil {
		t.Fatalf("err: %v", err)
	}
	defer stream.Close()

	stream2, err := server.Accept(context.Background())
	if err != nil {
		t.Fatalf("err: %v", err)
	}
	defer stream2.Close()

	// Start a read that will block
	errCh := make(chan error, 1)
	go func() {
		buf := make([]byte, 4)
		_, err := stream.Read(buf)
		errCh <- err
		close(errCh)
	}()

	// Wait to ensure the read has started.
	time.Sleep(5 * time.Millisecond)

	// Update the read deadline
	if err := stream.SetReadDeadline(time.Now().Add(5 * time.Millisecond)); err != nil {
		t.Fatalf("err: %v", err)
	}

	select {
	case <-time.After(100 * time.Millisecond):
		t.Fatal("expected read timeout")
	case err := <-errCh:
		if err != ErrTimeout {
			t.Fatalf("expected ErrTimeout; got %v", err)
		}
	}
}

func TestWriteDeadline(t *testing.T) {
	client, server := testClientServer()
	defer client.Close()
	defer server.Close()

	stream, err := client.Open()
	if err != nil {
		t.Fatalf("err: %v", err)
	}
	defer stream.Close()

	stream2, err := server.Accept(context.Background())
	if err != nil {
		t.Fatalf("err: %v", err)
	}
	defer stream2.Close()

	if err := stream.SetWriteDeadline(time.Now().Add(50 * time.Millisecond)); err != nil {
		t.Fatalf("err: %v", err)
	}

	buf := make([]byte, 512)
	for i := 0; i < int(initialStreamWindow); i++ {
		_, err := stream.Write(buf)
		if err != nil && err == ErrTimeout {
			return
		} else if err != nil {
			t.Fatalf("err: %v", err)
		}
	}
	t.Fatalf("Expected timeout")
}

func TestWriteDeadline_BlockedWrite(t *testing.T) {
	client, server := testClientServer()
	defer client.Close()
	defer server.Close()

	stream, err := client.Open()
	if err != nil {
		t.Fatalf("err: %v", err)
	}
	defer stream.Close()

	stream2, err := server.Accept(context.Background())
	if err != nil {
		t.Fatalf("err: %v", err)
	}
	defer stream2.Close()

	// Start a goroutine making writes that will block
	errCh := make(chan error, 1)
	go func() {
		buf := make([]byte, 512)
		for i := 0; i < int(initialStreamWindow); i++ {
			_, err := stream.Write(buf)
			if err == nil {
				continue
			}

			errCh <- err
			close(errCh)
			return
		}

		close(errCh)
	}()

	// Wait to ensure the write has started.
	time.Sleep(5 * time.Millisecond)

	// Update the write deadline
	if err := stream.SetWriteDeadline(time.Now().Add(5 * time.Millisecond)); err != nil {
		t.Fatalf("err: %v", err)
	}

	select {
	case <-time.After(1 * time.Second):
		t.Fatal("expected write timeout")
	case err := <-errCh:
		if err != ErrTimeout {
			t.Fatalf("expected ErrTimeout; got %v", err)
		}
	}
}

func TestBacklogExceeded(t *testing.T) {
	client, server := testClientServer()
	defer client.Close()
	defer server.Close()

	// Fill the backlog
	max := client.config.AcceptBacklog
	for i := 0; i < max; i++ {
		stream, err := client.Open()
		if err != nil {
			t.Fatalf("err: %v", err)
		}
		defer stream.Close()

		if _, err := stream.Write([]byte("foo")); err != nil {
			t.Fatalf("err: %v", err)
		}
	}

	// Attempt to open a new stream
	errCh := make(chan error, 1)
	go func() {
		_, err := client.Open()
		errCh <- err
	}()

	// Shutdown the server
	go func() {
		time.Sleep(10 * time.Millisecond)
		server.Close()
	}()

	select {
	case err := <-errCh:
		if err == nil {
			t.Fatalf("open should fail")
		}
	case <-time.After(time.Second):
		t.Fatalf("timeout")
	}
}

func TestKeepAlive(t *testing.T) {
	client, server := testClientServer()
	defer client.Close()
	defer server.Close()

	time.Sleep(200 * time.Millisecond)

	// Ping value should increase
	client.pingLock.Lock()
	defer client.pingLock.Unlock()
	if client.pingID == 0 {
		t.Fatalf("should ping")
	}

	server.pingLock.Lock()
	defer server.pingLock.Unlock()
	if server.pingID == 0 {
		t.Fatalf("should ping")
	}
}

func TestKeepAlive_Timeout(t *testing.T) {
	conn1, conn2 := testConn()

	clientConf := testConf()
	clientConf.ConnectionWriteTimeout = time.Hour // We're testing keep alives, not connection writes
	clientConf.EnableKeepAlive = false            // Just test one direction, so it's deterministic who hangs up on whom
	client, _ := Client(conn1, clientConf)
	defer client.Close()

	server, _ := Server(conn2, testConf())
	defer server.Close()

	_ = captureLogs(client) // Client logs aren't part of the test
	serverLogs := captureLogs(server)

	errCh := make(chan error, 1)
	go func() {
		_, err := server.Accept(context.Background()) // Wait until server closes
		errCh <- err
	}()

	// Prevent the client from responding
	clientConn := client.conn.(*pipeConn)
	clientConn.writeBlocker.Lock()

	select {
	case err := <-errCh:
		if err != ErrKeepAliveTimeout {
			t.Fatalf("unexpected error: %v", err)
		}
	case <-time.After(1 * time.Second):
		t.Fatalf("timeout waiting for timeout")
	}

	clientConn.writeBlocker.Unlock()

	if !server.IsClosed() {
		t.Fatalf("server should have closed")
	}

	if !serverLogs.match([]string{"[ERR] yamux: keepalive failed: i/o deadline reached"}) {
		t.Fatalf("server log incorect: %v", serverLogs.logs())
	}
}

func TestLargeWindow(t *testing.T) {
	conf := DefaultConfig()
	conf.MaxStreamWindowSize *= 2

	client, server := testClientServerConfig(conf)
	defer client.Close()
	defer server.Close()

	stream, err := client.Open()
	if err != nil {
		t.Fatalf("err: %v", err)
	}
	defer stream.Close()

	stream2, err := server.Accept(context.Background())
	if err != nil {
		t.Fatalf("err: %v", err)
	}
	defer stream2.Close()

	stream.SetWriteDeadline(time.Now().Add(10 * time.Millisecond))
	buf := make([]byte, conf.MaxStreamWindowSize)
	n, err := stream.Write(buf)
	if err != nil {
		t.Fatalf("err: %v", err)
	}
	if n != len(buf) {
		t.Fatalf("short write: %d", n)
	}
}

type UnlimitedReader struct{}

func (u *UnlimitedReader) Read(p []byte) (int, error) {
	runtime.Gosched()
	return len(p), nil
}

func TestSendData_VeryLarge(t *testing.T) {
	client, server := testClientServer()
	defer client.Close()
	defer server.Close()

	var n int64 = 1 * 1024 * 1024 * 1024
	var workers int = 16

	wg := &sync.WaitGroup{}
	wg.Add(workers * 2)

	for i := 0; i < workers; i++ {
		go func() {
			defer wg.Done()
			stream, err := server.AcceptStream(context.Background())
			if err != nil {
				t.Fatalf("err: %v", err)
			}
			defer stream.Close()

			buf := make([]byte, 4)
			_, err = stream.Read(buf)
			if err != nil {
				t.Fatalf("err: %v", err)
			}
			if !bytes.Equal(buf, []byte{0, 1, 2, 3}) {
				t.Fatalf("bad header")
			}

			recv, err := io.Copy(ioutil.Discard, stream)
			if err != nil {
				t.Fatalf("err: %v", err)
			}
			if recv != n {
				t.Fatalf("bad: %v", recv)
			}
		}()
	}
	for i := 0; i < workers; i++ {
		go func() {
			defer wg.Done()
			stream, err := client.Open()
			if err != nil {
				t.Fatalf("err: %v", err)
			}
			defer stream.Close()

			_, err = stream.Write([]byte{0, 1, 2, 3})
			if err != nil {
				t.Fatalf("err: %v", err)
			}

			unlimited := &UnlimitedReader{}
			sent, err := io.Copy(stream, io.LimitReader(unlimited, n))
			if err != nil {
				t.Fatalf("err: %v", err)
			}
			if sent != n {
				t.Fatalf("bad: %v", sent)
			}
		}()
	}

	doneCh := make(chan struct{})
	go func() {
		wg.Wait()
		close(doneCh)
	}()
	select {
	case <-doneCh:
	case <-time.After(20 * time.Second):
		panic("timeout")
	}
}

func TestBacklogExceeded_Accept(t *testing.T) {
	client, server := testClientServer()
	defer client.Close()
	defer server.Close()

	max := 5 * client.config.AcceptBacklog
	go func() {
		for i := 0; i < max; i++ {
			_, err := server.Accept(context.Background())
			if err != nil {
				t.Fatalf("err: %v", err)
			}
		}
	}()

	// Fill the backlog
	for i := 0; i < max; i++ {
		stream, err := client.Open()
		if err != nil {
			t.Fatalf("err: %v", err)
		}
		defer stream.Close()

		if _, err := stream.Write([]byte("foo")); err != nil {
			t.Fatalf("err: %v", err)
		}
	}
}

func TestSession_WindowUpdateWriteDuringRead(t *testing.T) {
	client, server := testClientServerConfig(testConfNoKeepAlive())
	defer client.Close()
	defer server.Close()

	var wg sync.WaitGroup
	wg.Add(2)

	// Choose a huge flood size that we know will result in a window update.
	flood := int64(client.config.MaxStreamWindowSize) - 1

	// The server will accept a new stream and then flood data to it.
	go func() {
		defer wg.Done()

		stream, err := server.AcceptStream(context.Background())
		if err != nil {
			t.Fatalf("err: %v", err)
		}
		defer stream.Close()

		n, err := stream.Write(make([]byte, flood))
		if err != nil {
			t.Fatalf("err: %v", err)
		}
		if int64(n) != flood {
			t.Fatalf("short write: %d", n)
		}
	}()

	// The client will open a stream, block outbound writes, and then
	// listen to the flood from the server, which should time out since
	// it won't be able to send the window update.
	go func() {
		defer wg.Done()

		stream, err := client.OpenStream()
		if err != nil {
			t.Fatalf("err: %v", err)
		}
		defer stream.Close()

		conn := client.conn.(*pipeConn)
		conn.writeBlocker.Lock()
		defer conn.writeBlocker.Unlock()

		_, err = stream.Read(make([]byte, flood))
		if err != ErrConnectionWriteTimeout {
			t.Fatalf("err: %v", err)
		}
	}()

	wg.Wait()
}

func TestSession_PartialReadWindowUpdate(t *testing.T) {
	client, server := testClientServerConfig(testConfNoKeepAlive())
	defer client.Close()
	defer server.Close()

	var wg sync.WaitGroup
	wg.Add(1)

	// Choose a huge flood size that we know will result in a window update.
	flood := int64(client.config.MaxStreamWindowSize)
	var wr *Stream

	// The server will accept a new stream and then flood data to it.
	go func() {
		defer wg.Done()

		var err error
		wr, err = server.AcceptStream(context.Background())
		if err != nil {
			t.Fatalf("err: %v", err)
		}

		if wr.sendWindow != client.config.MaxStreamWindowSize {
			t.Fatalf("sendWindow: exp=%d, got=%d", client.config.MaxStreamWindowSize, wr.sendWindow)
		}

		n, err := wr.Write(make([]byte, flood))
		if err != nil {
			t.Fatalf("err: %v", err)
		}
		if int64(n) != flood {
			t.Fatalf("short write: %d", n)
		}
		if wr.sendWindow != 0 {
			t.Fatalf("sendWindow: exp=%d, got=%d", 0, wr.sendWindow)
		}
	}()

	stream, err := client.OpenStream()
	if err != nil {
		t.Fatalf("err: %v", err)
	}
	defer stream.Close()

	wg.Wait()

	_, err = stream.Read(make([]byte, flood/2+1))

	if exp := uint32(flood/2 + 1); wr.sendWindow != exp {
		t.Errorf("sendWindow: exp=%d, got=%d", exp, wr.sendWindow)
	}
}

func TestSession_sendNoWait_Timeout(t *testing.T) {
	client, server := testClientServerConfig(testConfNoKeepAlive())
	defer client.Close()
	defer server.Close()

	var wg sync.WaitGroup
	wg.Add(2)

	go func() {
		defer wg.Done()

		stream, err := server.AcceptStream(context.Background())
		if err != nil {
			t.Fatalf("err: %v", err)
		}
		defer stream.Close()
	}()

	// The client will open the stream and then block outbound writes, we'll
	// probe sendNoWait once it gets into that state.
	go func() {
		defer wg.Done()

		stream, err := client.OpenStream()
		if err != nil {
			t.Fatalf("err: %v", err)
		}
		defer stream.Close()

		conn := client.conn.(*pipeConn)
		conn.writeBlocker.Lock()
		defer conn.writeBlocker.Unlock()

		hdr := header(make([]byte, headerSize))
		hdr.encode(typePing, flagACK, 0, 0)
		for {
			err = client.sendNoWait(hdr)
			if err == nil {
				continue
			} else if err == ErrConnectionWriteTimeout {
				break
			} else {
				t.Fatalf("err: %v", err)
			}
		}
	}()

	wg.Wait()
}

func TestSession_PingOfDeath(t *testing.T) {
	client, server := testClientServerConfig(testConfNoKeepAlive())
	defer client.Close()
	defer server.Close()

	var wg sync.WaitGroup
	wg.Add(2)

	var doPingOfDeath sync.Mutex
	doPingOfDeath.Lock()

	// This is used later to block outbound writes.
	conn := server.conn.(*pipeConn)

	// The server will accept a stream, block outbound writes, and then
	// flood its send channel so that no more headers can be queued.
	go func() {
		defer wg.Done()

		stream, err := server.AcceptStream(context.Background())
		if err != nil {
			t.Fatalf("err: %v", err)
		}
		defer stream.Close()

		conn.writeBlocker.Lock()
		for {
			hdr := header(make([]byte, headerSize))
			hdr.encode(typePing, 0, 0, 0)
			err = server.sendNoWait(hdr)
			if err == nil {
				continue
			} else if err == ErrConnectionWriteTimeout {
				break
			} else {
				t.Fatalf("err: %v", err)
			}
		}

		doPingOfDeath.Unlock()
	}()

	// The client will open a stream and then send the server a ping once it
	// can no longer write. This makes sure the server doesn't deadlock reads
	// while trying to reply to the ping with no ability to write.
	go func() {
		defer wg.Done()

		stream, err := client.OpenStream()
		if err != nil {
			t.Fatalf("err: %v", err)
		}
		defer stream.Close()

		// This ping will never unblock because the ping id will never
		// show up in a response.
		doPingOfDeath.Lock()
		go func() { client.Ping() }()

		// Wait for a while to make sure the previous ping times out,
		// then turn writes back on and make sure a ping works again.
		time.Sleep(2 * server.config.ConnectionWriteTimeout)
		conn.writeBlocker.Unlock()
		if _, err = client.Ping(); err != nil {
			t.Fatalf("err: %v", err)
		}
	}()

	wg.Wait()
}

func TestSession_ConnectionWriteTimeout(t *testing.T) {
	client, server := testClientServerConfig(testConfNoKeepAlive())
	defer client.Close()
	defer server.Close()

	var wg sync.WaitGroup
	wg.Add(2)

	go func() {
		defer wg.Done()

		_, err := server.AcceptStream(context.Background())
		if err != nil {
			t.Fatalf("err: %v", err)
		}
	}()

	// The client will open the stream and then block outbound writes, we'll
	// tee up a write and make sure it eventually times out.
	go func() {
		defer wg.Done()

		stream, err := client.OpenStream()
		if err != nil {
			t.Fatalf("err: %v", err)
		}
		defer stream.Close()

		conn := client.conn.(*pipeConn)
		conn.writeBlocker.Lock()
		defer conn.writeBlocker.Unlock()

		// Since the write goroutine is blocked then this will return a
		// timeout since it can't get feedback about whether the write
		// worked.
		n, err := stream.Write([]byte("hello"))
		if err != ErrConnectionWriteTimeout {
			t.Fatalf("err: %v", err)
		}
		if n != 0 {
			t.Fatalf("lied about writes: %d", n)
		}
	}()

	wg.Wait()
}

func TestCancelAccept(t *testing.T) {
	_, server := testClientServer()
	defer server.Close()

	ctx, cancel := context.WithCancel(context.Background())

	var wg sync.WaitGroup

	wg.Add(1)
	go func() {
		defer wg.Done()

		stream, err := server.AcceptStreamWithContext(ctx)
		if err != context.Canceled {
			t.Fatalf("err: %v", err)
		}

		if stream != nil {
			defer stream.Close()
		}
	}()

	cancel()

	wg.Wait()
}<|MERGE_RESOLUTION|>--- conflicted
+++ resolved
@@ -166,7 +166,7 @@
 	}
 
 	for i := 0; i < 8; i++ {
-		s, err := server.AcceptStream(context.Background())
+		s, err := server.AcceptStream()
 		if err != nil {
 			t.Fatal(err)
 		}
@@ -207,7 +207,7 @@
 
 	go func() {
 		defer wg.Done()
-		stream, err := server.AcceptStream(context.Background())
+		stream, err := server.AcceptStream()
 		if err != nil {
 			t.Fatalf("err: %v", err)
 		}
@@ -221,7 +221,7 @@
 
 	go func() {
 		defer wg.Done()
-		stream, err := client.AcceptStream(context.Background())
+		stream, err := client.AcceptStream()
 		if err != nil {
 			t.Fatalf("err: %v", err)
 		}
@@ -381,7 +381,7 @@
 	_, server := testClientServer()
 	server.Close()
 
-	conn, err := server.Accept(context.Background())
+	conn, err := server.Accept()
 	if err != nil && conn != nil {
 		t.Error("bad: accept should return a connection of nil value")
 	}
@@ -402,7 +402,7 @@
 
 	go func() {
 		defer wg.Done()
-		stream, err := server.AcceptStream(context.Background())
+		stream, err := server.AcceptStream()
 		if err != nil {
 			t.Fatalf("err: %v", err)
 		}
@@ -473,16 +473,6 @@
 	case <-time.After(time.Second):
 		panic("timeout")
 	}
-<<<<<<< HEAD
-
-	if n := client.NumStreams(); n != 0 {
-		t.Fatalf("bad %v", n)
-	}
-	if n := server.NumStreams(); n != 0 {
-		t.Fatalf("bad %v", n)
-	}
-=======
->>>>>>> a8b47c1f
 }
 
 func TestSendData_Large(t *testing.T) {
@@ -505,7 +495,7 @@
 
 	go func() {
 		defer wg.Done()
-		stream, err := server.AcceptStream(context.Background())
+		stream, err := server.AcceptStream()
 		if err != nil {
 			t.Fatalf("err: %v", err)
 		}
@@ -592,7 +582,7 @@
 
 	acceptor := func(i int) {
 		defer wg.Done()
-		stream, err := server.AcceptStream(context.Background())
+		stream, err := server.AcceptStream()
 		if err != nil {
 			t.Fatalf("err: %v", err)
 		}
@@ -653,7 +643,7 @@
 
 	acceptor := func(i int) {
 		defer wg.Done()
-		stream, err := server.AcceptStream(context.Background())
+		stream, err := server.AcceptStream()
 		if err != nil {
 			t.Fatalf("err: %v", err)
 		}
@@ -748,7 +738,7 @@
 		t.Fatalf("err: %v", err)
 	}
 
-	stream2, err := server.Accept(context.Background())
+	stream2, err := server.Accept()
 	if err != nil {
 		t.Fatalf("err: %v", err)
 	}
@@ -855,7 +845,7 @@
 	}
 	defer stream.Close()
 
-	stream2, err := server.Accept(context.Background())
+	stream2, err := server.Accept()
 	if err != nil {
 		t.Fatalf("err: %v", err)
 	}
@@ -900,7 +890,7 @@
 	}
 	defer stream.Close()
 
-	stream2, err := server.Accept(context.Background())
+	stream2, err := server.Accept()
 	if err != nil {
 		t.Fatalf("err: %v", err)
 	}
@@ -944,7 +934,7 @@
 	}
 	defer stream.Close()
 
-	stream2, err := server.Accept(context.Background())
+	stream2, err := server.Accept()
 	if err != nil {
 		t.Fatalf("err: %v", err)
 	}
@@ -977,7 +967,7 @@
 	}
 	defer stream.Close()
 
-	stream2, err := server.Accept(context.Background())
+	stream2, err := server.Accept()
 	if err != nil {
 		t.Fatalf("err: %v", err)
 	}
@@ -1099,7 +1089,7 @@
 
 	errCh := make(chan error, 1)
 	go func() {
-		_, err := server.Accept(context.Background()) // Wait until server closes
+		_, err := server.Accept() // Wait until server closes
 		errCh <- err
 	}()
 
@@ -1141,7 +1131,7 @@
 	}
 	defer stream.Close()
 
-	stream2, err := server.Accept(context.Background())
+	stream2, err := server.Accept()
 	if err != nil {
 		t.Fatalf("err: %v", err)
 	}
@@ -1179,7 +1169,7 @@
 	for i := 0; i < workers; i++ {
 		go func() {
 			defer wg.Done()
-			stream, err := server.AcceptStream(context.Background())
+			stream, err := server.AcceptStream()
 			if err != nil {
 				t.Fatalf("err: %v", err)
 			}
@@ -1248,7 +1238,7 @@
 	max := 5 * client.config.AcceptBacklog
 	go func() {
 		for i := 0; i < max; i++ {
-			_, err := server.Accept(context.Background())
+			_, err := server.Accept()
 			if err != nil {
 				t.Fatalf("err: %v", err)
 			}
@@ -1284,7 +1274,7 @@
 	go func() {
 		defer wg.Done()
 
-		stream, err := server.AcceptStream(context.Background())
+		stream, err := server.AcceptStream()
 		if err != nil {
 			t.Fatalf("err: %v", err)
 		}
@@ -1341,7 +1331,7 @@
 		defer wg.Done()
 
 		var err error
-		wr, err = server.AcceptStream(context.Background())
+		wr, err = server.AcceptStream()
 		if err != nil {
 			t.Fatalf("err: %v", err)
 		}
@@ -1388,7 +1378,7 @@
 	go func() {
 		defer wg.Done()
 
-		stream, err := server.AcceptStream(context.Background())
+		stream, err := server.AcceptStream()
 		if err != nil {
 			t.Fatalf("err: %v", err)
 		}
@@ -1446,7 +1436,7 @@
 	go func() {
 		defer wg.Done()
 
-		stream, err := server.AcceptStream(context.Background())
+		stream, err := server.AcceptStream()
 		if err != nil {
 			t.Fatalf("err: %v", err)
 		}
@@ -1509,7 +1499,7 @@
 	go func() {
 		defer wg.Done()
 
-		_, err := server.AcceptStream(context.Background())
+		_, err := server.AcceptStream()
 		if err != nil {
 			t.Fatalf("err: %v", err)
 		}
